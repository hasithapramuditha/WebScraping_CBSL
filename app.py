import streamlit as st
import pandas as pd
import os
import plotly.express as px
<<<<<<< HEAD
from exchangeRatesScraper import latest_currency_rates,difference_in_exchange_rates
=======
from policyRatesScraper import render_policy_rates_page
from exchangeRatesScraper import latest_currency_rates
from inflationScraper import render_inflation_page
from sl_prosperity_index import show_sl_prosperity_index

>>>>>>> f9a9e259

# Set Streamlit page configuration
st.set_page_config(
    page_title="CBSL Data Dashboard",
    page_icon="📊",
    layout="wide"
)

# Title and Sidebar
st.title("Central Bank of Sri Lanka Data Dashboard")

st.sidebar.title("Navigation")
selected_page = st.sidebar.radio("Select Page", ["Home", "Policy Rates", "Exchange Rates", "Inflation" , "SL Prosperity Index"])

# --- Home Page ---
if selected_page == "Home":
    st.write("""
    # Welcome to the CBSL Data Dashboard
    This application displays policy interest rate data from the Central Bank of Sri Lanka.
    
    - View the **latest policy rates** (OPR, SRR, SDFR, SLFR)
    - Explore **historical interest rate trends**
    - Analyze **exchange rate movements**
    """)

# --- Policy Rates Page ---
elif selected_page == "Policy Rates":
    render_policy_rates_page()

# --- Exchange Rates Page ---
elif selected_page == "Exchange Rates":
    st.header("Exchange Rates")

    df = pd.read_csv(os.path.join("Data", "exchange_rates.csv"))
    df['Date'] = pd.to_datetime(df['Date'], format='%Y-%m-%d')
    df.set_index('Date', inplace=True)
    
    currencies = [col[-4:].strip() for col in df.columns if col != "Date"]
    curr = st.selectbox("Select Currency", set(currencies))
    
    
    if curr:
        latest_rates = latest_currency_rates(df, curr)
        differece = difference_in_exchange_rates(df, curr)
        st.subheader(f"Latest Rates for {curr} as of {latest_rates['date']}")
        
        col1, col2 = st.columns(2)
<<<<<<< HEAD
        col1.metric(
            "Buying Rate",
            f"Rs.{latest_rates['buying']}",
            differece['buying_diff'],
            delta_color="inverse"  # green if positive, red if negative
        )

        col2.metric(
            "Selling Rate",
            f"Rs.{latest_rates['selling']}",
            differece['selling_diff'],
            delta_color="inverse"
        )
=======
        col1.metric("Buying Rate", f"Rs.{latest_rates['buying']}")
        col2.metric("Selling Rate", f"Rs.{latest_rates['selling']}")
>>>>>>> f9a9e259
    
    st.subheader("Historical Exchange Rates")
    
    tab1, tab2 = st.tabs(["Buying", "Selling"])
    
    plot_data = df.reset_index()
    plot_data['Date'] = plot_data['Date'].dt.strftime('%Y-%m-%d')

    with tab1:
        if curr:
            fig = px.line(plot_data, x="Date", y=f"TT Rates -Buying {curr}", title=f"{curr} Over Time")
            st.plotly_chart(fig, use_container_width=True)
            
    with tab2:
        if curr:
            fig = px.line(plot_data, x="Date", y=f"TT Rates -Selling {curr}", title=f"{curr} Over Time")
            st.plotly_chart(fig, use_container_width=True)


# --- Inflation Page ---
elif selected_page == "Inflation":
    render_inflation_page()

# --- SL Prosperity Index Page ---
elif selected_page == "SL Prosperity Index":
    show_sl_prosperity_index()<|MERGE_RESOLUTION|>--- conflicted
+++ resolved
@@ -2,15 +2,12 @@
 import pandas as pd
 import os
 import plotly.express as px
-<<<<<<< HEAD
 from exchangeRatesScraper import latest_currency_rates,difference_in_exchange_rates
-=======
 from policyRatesScraper import render_policy_rates_page
-from exchangeRatesScraper import latest_currency_rates
 from inflationScraper import render_inflation_page
 from sl_prosperity_index import show_sl_prosperity_index
 
->>>>>>> f9a9e259
+
 
 # Set Streamlit page configuration
 st.set_page_config(
@@ -58,7 +55,6 @@
         st.subheader(f"Latest Rates for {curr} as of {latest_rates['date']}")
         
         col1, col2 = st.columns(2)
-<<<<<<< HEAD
         col1.metric(
             "Buying Rate",
             f"Rs.{latest_rates['buying']}",
@@ -72,10 +68,6 @@
             differece['selling_diff'],
             delta_color="inverse"
         )
-=======
-        col1.metric("Buying Rate", f"Rs.{latest_rates['buying']}")
-        col2.metric("Selling Rate", f"Rs.{latest_rates['selling']}")
->>>>>>> f9a9e259
     
     st.subheader("Historical Exchange Rates")
     
