import streamlit as st
import pandas as pd
import os
import plotly.express as px
from policyRatesScraper import render_policy_rates_page
from exchangeRatesScraper import latest_currency_rates
<<<<<<< HEAD
from inflationScraper import render_inflation_page
=======
from sl_prosperity_index import show_sl_prosperity_index
>>>>>>> ac20e637

# Set Streamlit page configuration
st.set_page_config(
    page_title="CBSL Data Dashboard",
    page_icon="📊",
    layout="wide"
)

# Title and Sidebar
st.title("Central Bank of Sri Lanka Data Dashboard")

st.sidebar.title("Navigation")
<<<<<<< HEAD
selected_page = st.sidebar.radio("Select Page", ["Home", "Policy Rates", "Exchange Rates", "Inflation"])
=======
# ⬇️ Change this line to include the new page
selected_page = st.sidebar.radio("Select Page", ["Home", "Policy Rates", "Exchange Rates", "SL Prosperity Index"])
>>>>>>> ac20e637

# --- Home Page ---
if selected_page == "Home":
    st.write("""
    # Welcome to the CBSL Data Dashboard
    This application displays policy interest rate data from the Central Bank of Sri Lanka.
    
    - View the **latest policy rates** (OPR, SRR, SDFR, SLFR)
    - Explore **historical interest rate trends**
    - Analyze **exchange rate movements**
    """)

# --- Policy Rates Page ---
elif selected_page == "Policy Rates":
    render_policy_rates_page()

# --- Exchange Rates Page ---
elif selected_page == "Exchange Rates":
    st.header("Exchange Rates")

    df = pd.read_csv(os.path.join("Data", "exchange_rates.csv"))
    df['Date'] = pd.to_datetime(df['Date'], format='%Y-%m-%d')
    df.set_index('Date', inplace=True)
    
    currencies = [col[-4:].strip() for col in df.columns if col != "Date"]
    curr = st.selectbox("Select Currency", set(currencies))
    
    if curr:
        latest_rates = latest_currency_rates(df, curr)
        st.subheader(f"Latest Rates for {curr} as of {latest_rates['date']}")
        
        col1, col2 = st.columns(2)
        col1.metric("Buying Rate", f"Rs.{latest_rates['buying']}")
        col2.metric("Selling Rate", f"Rs.{latest_rates['selling']}")
    
    st.subheader("Historical Exchange Rates")
    
    tab1, tab2 = st.tabs(["Buying", "Selling"])
    
    plot_data = df.reset_index()
    plot_data['Date'] = plot_data['Date'].dt.strftime('%Y-%m-%d')

    with tab1:
        if curr:
            fig = px.line(plot_data, x="Date", y=f"TT Rates -Buying {curr}", title=f"{curr} Over Time")
            st.plotly_chart(fig, use_container_width=True)
            
    with tab2:
        if curr:
            fig = px.line(plot_data, x="Date", y=f"TT Rates -Selling {curr}", title=f"{curr} Over Time")
            st.plotly_chart(fig, use_container_width=True)

<<<<<<< HEAD
# --- Inflation Page ---
elif selected_page == "Inflation":
    render_inflation_page()
=======
    # --- SL Prosperity Index Page ---
elif selected_page == "SL Prosperity Index":
    show_sl_prosperity_index()
>>>>>>> ac20e637
<|MERGE_RESOLUTION|>--- conflicted
+++ resolved
@@ -4,11 +4,9 @@
 import plotly.express as px
 from policyRatesScraper import render_policy_rates_page
 from exchangeRatesScraper import latest_currency_rates
-<<<<<<< HEAD
 from inflationScraper import render_inflation_page
-=======
 from sl_prosperity_index import show_sl_prosperity_index
->>>>>>> ac20e637
+
 
 # Set Streamlit page configuration
 st.set_page_config(
@@ -21,12 +19,7 @@
 st.title("Central Bank of Sri Lanka Data Dashboard")
 
 st.sidebar.title("Navigation")
-<<<<<<< HEAD
-selected_page = st.sidebar.radio("Select Page", ["Home", "Policy Rates", "Exchange Rates", "Inflation"])
-=======
-# ⬇️ Change this line to include the new page
-selected_page = st.sidebar.radio("Select Page", ["Home", "Policy Rates", "Exchange Rates", "SL Prosperity Index"])
->>>>>>> ac20e637
+selected_page = st.sidebar.radio("Select Page", ["Home", "Policy Rates", "Exchange Rates", "Inflation" , "SL Prosperity Index"])
 
 # --- Home Page ---
 if selected_page == "Home":
@@ -79,12 +72,11 @@
             fig = px.line(plot_data, x="Date", y=f"TT Rates -Selling {curr}", title=f"{curr} Over Time")
             st.plotly_chart(fig, use_container_width=True)
 
-<<<<<<< HEAD
+
 # --- Inflation Page ---
 elif selected_page == "Inflation":
     render_inflation_page()
-=======
-    # --- SL Prosperity Index Page ---
+
+# --- SL Prosperity Index Page ---
 elif selected_page == "SL Prosperity Index":
-    show_sl_prosperity_index()
->>>>>>> ac20e637
+    show_sl_prosperity_index()